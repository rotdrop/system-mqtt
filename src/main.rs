--- conflicted
+++ resolved
@@ -205,7 +205,6 @@
     }
 
     let mut client = client_builder.build()?;
-<<<<<<< HEAD
     client
         .connect()
         .await
@@ -215,56 +214,6 @@
 
     let platform = host::platform().await.context("Failed to setup HEIM.")?;
     let hostname = platform.hostname().to_string();
-=======
-    client.connect().await?;
-
-    let manager = battery::Manager::new()?;
-
-    let platform = host::platform().await?;
-    let hostname = platform.hostname();
-
-    async fn register_topic(
-        client: &mut Client,
-        hostname: &str,
-        topic_class: &str,
-        device_class: Option<&str>,
-        state_class: Option<&str>,
-        topic_name: &str,
-        unit_of_measurement: Option<&str>,
-        icon: Option<&str>,
-    ) -> Result<()> {
-        #[derive(Serialize)]
-        struct TopicConfig {
-            name: String,
-
-            #[serde(skip_serializing_if = "Option::is_none")]
-            device_class: Option<String>,
-            state_class: Option<String>,
-            state_topic: String,
-            unit_of_measurement: Option<String>,
-            icon: Option<String>,
-        }
-
-        let message = serde_json::ser::to_string(&TopicConfig {
-            name: format!("{}-{}", hostname, topic_name),
-            device_class: device_class.map(str::to_string),
-            state_class: state_class.map(str::to_string),
-            state_topic: format!("system-mqtt/{}/{}", hostname, topic_name),
-            unit_of_measurement: unit_of_measurement.map(str::to_string),
-            icon: icon.map(str::to_string),
-        })?;
-        let mut publish = Publish::new(
-            format!(
-                "homeassistant/{}/system-mqtt-{}/{}/config",
-                topic_class, hostname, topic_name
-            ),
-            message.into(),
-        );
-        publish.set_retain(true);
-        client.publish(&publish).await?;
-        Ok(())
-    }
->>>>>>> 901967a5
 
     let mut home_assistant = HomeAssistant {
         client,
@@ -277,11 +226,11 @@
     //    TODO - create a new register_topic to register binary_sensor so we can make availability a real binary sensor. In the
     //    meantime, create it as a normal analog sensor with two values, and a template can be used to make it a binary.
 
-<<<<<<< HEAD
-    home_assistant
-        .register_topic(
-            "sensor",
-            None,
+    home_assistant
+        .register_topic(
+            "sensor",
+            None,
+            Some(""),
             "available",
             None,
             Some("mdi:check-network-outline"),
@@ -292,6 +241,7 @@
         .register_topic(
             "sensor",
             None,
+            Some(""),
             "uptime",
             Some("days"),
             Some("mdi:timer-sand"),
@@ -299,125 +249,72 @@
         .await
         .context("Failed to register uptime topic.")?;
     home_assistant
-        .register_topic("sensor", None, "cpu", Some("%"), Some("mdi:gauge"))
+        .register_topic(
+            "sensor",
+            None,
+            Some("measurement"),
+            "cpu",
+            Some("%"),
+            Some("mdi:gauge"),
+        )
         .await
         .context("Failed to register CPU usage topic.")?;
     home_assistant
-        .register_topic("sensor", None, "memory", Some("%"), Some("mdi:gauge"))
+        .register_topic(
+            "sensor",
+            None,
+            Some("measurement"),
+            "memory",
+            Some("%"),
+            Some("mdi:gauge"),
+        )
         .await
         .context("Failed to register memory usage topic.")?;
     home_assistant
-        .register_topic("sensor", None, "swap", Some("%"), Some("mdi:gauge"))
+        .register_topic(
+            "sensor",
+            None,
+            Some("measurement"),
+            "swap",
+            Some("%"),
+            Some("mdi:gauge"),
+        )
         .await
         .context("Failed to register swap usage topic.")?;
     home_assistant
         .register_topic(
             "sensor",
             Some("battery"),
+            Some("measurement"),
             "battery_level",
-=======
-    register_topic(
-        &mut client,
-        hostname,
-        "sensor",
-        None,
-        Some(""),
-        "available",
-        Some(""),
-        Some("mdi:check-network-outline"),
-    )
-    .await?;
-    register_topic(
-        &mut client,
-        hostname,
-        "sensor",
-        None,
-        Some(""),
-        "uptime",
-        Some("days"),
-        Some("mdi:timer-sand"),
-    )
-    .await?;
-    register_topic(
-        &mut client,
-        hostname,
-        "sensor",
-        None,
-        Some("measurement"),
-        "cpu",
-        Some("%"),
-        Some("mdi:gauge"),
-    )
-    .await?;
-    register_topic(
-        &mut client,
-        hostname,
-        "sensor",
-        None,
-        Some("measurement"),
-        "memory",
-        Some("%"),
-        Some("mdi:gauge"),
-    )
-    .await?;
-    register_topic(
-        &mut client,
-        hostname,
-        "sensor",
-        None,
-        Some("measurement"),
-        "swap",
-        Some("%"),
-        Some("mdi:gauge"),
-    )
-    .await?;
-    register_topic(
-        &mut client,
-        hostname,
-        "sensor",
-        Some("battery"),
-        Some("measurement"),
-        "battery_level",
-        Some("%"),
-        Some("mdi:battery"),
-    )
-    .await?;
-    register_topic(
-        &mut client,
-        hostname,
-        "sensor",
-        None,
-        Some(""),
-        "battery_state",
-        Some(""),
-        Some("mdi:battery"),
-    )
-    .await?;
-
-    // Register the sensors for filesystems
-    for drive in &config.drives {
-        register_topic(
-            &mut client,
-            hostname,
-            "sensor",
-            None,
-            Some("total"),
-            &drive.name,
->>>>>>> 901967a5
             Some("%"),
             Some("mdi:battery"),
         )
         .await
         .context("Failed to register battery level topic.")?;
     home_assistant
-        .register_topic("sensor", None, "battery_state", None, Some("mdi:battery"))
+        .register_topic(
+            "sensor",
+            None,
+            Some(""),
+            "battery_state",
+            None,
+            Some("mdi:battery"),
+        )
         .await
         .context("Failed to register battery state topic.")?;
 
     // Register the sensors for filesystems
     for drive in &config.drives {
         home_assistant
-            .register_topic("sensor", None, &drive.name, Some("%"), Some("mdi:folder"))
+            .register_topic(
+                "sensor",
+                None,
+                Some("total"),
+                &drive.name,
+                Some("%"),
+                Some("mdi:folder"),
+            )
             .await
             .context("Failed to register a filesystem topic.")?;
     }
@@ -548,6 +445,7 @@
         &mut self,
         topic_class: &str,
         device_class: Option<&str>,
+        state_class: Option<&str>,
         topic_name: &str,
         unit_of_measurement: Option<&str>,
         icon: Option<&str>,
@@ -560,6 +458,7 @@
 
             #[serde(skip_serializing_if = "Option::is_none")]
             device_class: Option<String>,
+            state_class: Option<String>,
             state_topic: String,
             unit_of_measurement: Option<String>,
             icon: Option<String>,
@@ -568,6 +467,7 @@
         let message = serde_json::ser::to_string(&TopicConfig {
             name: format!("{}-{}", self.hostname, topic_name),
             device_class: device_class.map(str::to_string),
+            state_class: state_class.map(str::to_string),
             state_topic: format!("system-mqtt/{}/{}", self.hostname, topic_name),
             unit_of_measurement: unit_of_measurement.map(str::to_string),
             icon: icon.map(str::to_string),
@@ -586,6 +486,8 @@
             .await
             .context("Failed to publish topic to MQTT server.")?;
 
+        self.registered_topics.insert(topic_name.to_string());
+
         Ok(())
     }
 
